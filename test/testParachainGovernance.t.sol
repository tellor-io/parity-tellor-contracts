--- conflicted
+++ resolved
@@ -143,7 +143,7 @@
 
         // Prevent new vote rounds if previous round has not been tallied
         vm.prank(paraOwner);
-        vm.expectRevert("New dispute round must be started within a day");
+        vm.expectRevert("New vote round window has elapsed");
         gov.beginParachainDispute(
             fakeQueryId, fakeTimestamp, fakeValue, fakeDisputedReporter, fakeDisputeInitiator, fakeSlashAmount
         );
@@ -156,7 +156,7 @@
         // start new round
         vm.warp(block.timestamp + 3 days);
         vm.prank(paraOwner);
-        vm.expectRevert("New dispute round must be started within a day");
+        vm.expectRevert("New vote round window has elapsed");
         gov.beginParachainDispute(
             fakeQueryId, fakeTimestamp, fakeValue, fakeDisputedReporter, fakeDisputeInitiator, fakeSlashAmount
         );
@@ -383,16 +383,7 @@
         gov.tallyVotes(realDisputeId);
         vm.stopPrank();
 
-<<<<<<< HEAD
-        // Try to execute vote before wait period has elapsed
-        vm.prank(bob);
-        vm.expectRevert("1 day has to pass after tally to allow for disputes");
-        gov.executeVote(realDisputeId);
-
-        // Three days must pass before executing vote
-=======
         // Three days pass before executing vote
->>>>>>> d20e7b99
         vm.warp(tallyDate + 3 days);
 
         // Execute vote
