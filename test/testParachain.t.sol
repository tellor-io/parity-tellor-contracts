--- conflicted
+++ resolved
@@ -23,11 +23,8 @@
     address public fakeStakingContract = address(0x9999);
     address fakeStaker = address(0xabcd);
     bytes fakeReporter = abi.encode(fakeStaker); // fake reporter account on oracle consumer parachain
-<<<<<<< HEAD
     uint32 fakeWeightToFee = 5000;
     uint8 fakeDecimals = 10;
-=======
->>>>>>> 212dff51
 
     // Parachain registration
     uint32 public fakeParaId = 12;
