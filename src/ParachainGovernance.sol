pragma solidity ^0.8.3;

import "../lib/moonbeam/precompiles/ERC20.sol";
import { Parachain } from "./Parachain.sol";
// import { IRegistry, ParachainRegistry, ParachainNotRegistered, NotOwner } from "./ParachainRegistry.sol";
import { IRegistry, ParachainRegistry } from "./ParachainRegistry.sol";
import { IParachainStaking } from "./ParachainStaking.sol";


/**
 @author Tellor Inc.
 @title Parachain Governance
 @dev This is a governance contract to be used with ParachainStaking. It resolves disputes
 * and votes sent from oracle consumer chains.
*/
contract ParachainGovernance is Parachain {
    // Storage
    address public owner;
    IParachainStaking public parachainStaking;
    IERC20 public token; // token used for dispute fees, same as reporter staking token
    address public teamMultisig; // address of team multisig wallet, one of four stakeholder groups
    uint256 public voteCount; // total number of votes initiated
    bytes32 public autopayAddrsQueryId =
    keccak256(abi.encode("AutopayAddresses", abi.encode(bytes("")))); // query id for autopay addresses array
    mapping(bytes32 => Dispute) private disputeInfo; // mapping of dispute IDs to the details of the dispute
    mapping(bytes32 => Vote) private voteInfo; // mapping of dispute IDs to the details of the vote
    mapping(bytes32 => bytes32[]) private voteRounds; // mapping of vote identifier hashes to an array of dispute IDs
    mapping(address => uint256) private voteTallyByAddress; // mapping of addresses to the number of votes they have cast
    mapping(address => bytes32[]) private disputeIdsByReporter; // mapping of reporter addresses to an array of dispute IDs

    enum VoteResult {
        FAILED,
        PASSED,
        INVALID
    } // status of a potential vote

    // Structs
    struct Dispute {
        uint32 paraId; // parachain ID of the dispute
        bytes32 queryId; // query ID of disputed value
        uint256 timestamp; // timestamp of disputed value
        bytes value; // disputed value
        address disputedReporter; // reporter who submitted the disputed value
        uint256 slashedAmount; // amount of tokens slashed from reporter
    }

    struct Tally {
        uint256 doesSupport; // number of votes in favor
        uint256 against; // number of votes against
        uint256 invalidQuery; // number of votes for invalid
    }

    struct Vote {
        bytes32 identifierHash; // identifier hash of the vote
        uint256 voteRound; // the round of voting on a given dispute or proposal
        uint256 startDate; // timestamp of when vote was initiated
        uint256 blockNumber; // block number of when vote was initiated
        uint256 fee; // fee paid to initiate the vote round
        uint256 tallyDate; // timestamp of when the votes were tallied
        Tally tokenholders; // vote tally of tokenholders
        Tally users; // vote tally of users
        Tally reporters; // vote tally of reporters
        Tally teamMultisig; // vote tally of teamMultisig
        bool executed; // boolean of whether the vote was executed
        VoteResult result; // VoteResult after votes were tallied
        address initiator; // address which initiated dispute/proposal
        mapping(address => bool) voted; // mapping of address to whether or not they voted
    }

    // Events
    event NewParachainDispute(uint32 _paraId, bytes32 _queryId, uint256 _timestamp, address _reporter);
    event VoteExecuted(bytes32 _disputeId, VoteResult _result);
    event VoteTallied(
        bytes32 _disputeId,
        VoteResult _result,
        address _initiator,
        address _reporter
    ); // Emitted when all casting for a vote is tallied
    // event ParachainVoted(bytes32, uint256[] _vote);
    event ParachainVoted(
        bytes32 _disputId,
        uint256 _totalTipsFor,
        uint256 _totalTipsAgainst,
        uint256 _totalTipsInvalid,
        uint256 _totalReportsFor,
        uint256 _totalReportsAgainst,
        uint256 _totalReportsInvalid
    );
    event Voted(
        uint32 _paraId,
        bytes32 _queryId,
        uint256 _timestamp,
        bool _supports,
        address _voter,
        bool _invalidQuery
    ); // Emitted when an individual staker or the multisig casts their vote

    modifier onlyOwner {
        // if (msg.sender != owner) revert NotOwner();
        require(msg.sender == owner, "not owner");
        _;
    }

    /**
     * @dev Initializes contract parameters
     * @param _registry address of ParachainRegistry contract
     * @param _teamMultiSig address of tellor team multisig, one of four voting
     * stakeholder groups
     */
    constructor(
        address _registry,
        address _teamMultiSig
    )
    Parachain(_registry)
    {
        teamMultisig = _teamMultiSig;
        owner = msg.sender;
    }

    /**
     * @dev Allows the owner to initialize the ParachainStaking and token interfaces
     * @param _parachainStaking address of ParachainStaking contract
     */
    // todo: does it need to be "address payable"?
    function init(address _parachainStaking) external onlyOwner {
        require(address(parachainStaking) == address(0), "parachainStaking address already set");
        require(
            _parachainStaking != address(0),
            "parachainStaking address can't be zero address"
        );
        parachainStaking = IParachainStaking(_parachainStaking);
        token = IERC20(parachainStaking.getTokenAddress());
    }


    /**
    * @dev Start dispute/vote for a specific parachain
    // Trusts that the corresponding value for the supplied query identifier and timestamp 
    // exists on the consumer parachain, that it has been removed during dispute initiation, 
    // and that a dispute fee has been locked.
    * @param _queryId bytes32 Query ID of disputed value
    * @param _timestamp uint256 Timestamp of disputed value
    * @param _value bytes Value disputed
    * @param _disputedReporter address Reporter who submitted the disputed value
    * @param _disputeInitiator address Initiator who started the dispute/proposal
    * @param _slashAmount uint256 Amount of tokens to be slashed of staker
    */
    function beginParachainDispute(
        bytes32 _queryId,
        uint256 _timestamp,
        bytes calldata _value,
        address _disputedReporter,
        address _disputeInitiator,
        uint256 _disputeFee,
        uint256 _slashAmount
    ) external {
        // Ensure parachain is registered & sender is parachain owner
<<<<<<< HEAD
        address parachainOwner = registry.owner(_paraId);
        require(parachainOwner != address(0x0), "parachain not registered");
        require(msg.sender == parachainOwner, "not parachain owner");
=======
        IRegistry.Parachain memory parachain = registry.getByAddress(msg.sender);
        require(parachain.owner == msg.sender && parachain.owner != address(0x0), "not owner");
>>>>>>> aa5f38ed

        // Create unique identifier for this dispute
        bytes32 _disputeId = keccak256(abi.encode(parachain.id, _queryId, _timestamp));
        // Push new vote round
        voteRounds[_disputeId].push(_disputeId);

        // Create new vote and dispute
        Vote storage _thisVote = voteInfo[_disputeId];
        Dispute storage _thisDispute = disputeInfo[_disputeId];

        // Set dispute information
        _thisDispute.paraId = parachain.id;
        _thisDispute.queryId = _queryId;
        _thisDispute.timestamp = _timestamp;
        _thisDispute.disputedReporter = _disputedReporter;
        // Set vote information
        _thisVote.identifierHash = _disputeId;
        _thisVote.initiator = _disputeInitiator;
        _thisVote.blockNumber = block.number;
        _thisVote.startDate = block.timestamp; // This is correct bc consumer parachain must submit votes before voting period ends
        _thisVote.voteRound = voteRounds[_disputeId].length;

        disputeIdsByReporter[_disputedReporter].push(_disputeId);

        if (voteRounds[_disputeId].length == 1) { // Assumes voteRounds[_disputeId] will never be empty
            require(
                block.timestamp - _timestamp < 12 hours,
                "Dispute must be started within reporting lock time"
            );
            // slash a single stakeAmount from reporter
            _thisDispute.slashedAmount = parachainStaking.slashParachainReporter(
                _slashAmount,
                parachain.id,
                _thisDispute.disputedReporter,
                address(this)
            );
            _thisDispute.value = _value;
        } else {
            bytes32 _prevId = voteRounds[_disputeId][voteRounds[_disputeId].length - 2];
            require(
                block.timestamp - voteInfo[_prevId].tallyDate < 1 days,
                "New dispute round must be started within a day"
            );
            _thisDispute.slashedAmount = disputeInfo[voteRounds[_disputeId][0]].slashedAmount;
            _thisDispute.value = disputeInfo[voteRounds[_disputeId][0]].value;
        }
        _thisVote.fee = _disputeFee;
        voteCount++;

        emit NewParachainDispute(
            parachain.id,
            _queryId,
            _timestamp,
            _disputedReporter
        );
    }

    /**
     * @dev Enables the sender address (staker or multisig) to cast a vote
     * @param _disputeId is the unique identifier for the dispute
     * @param _supports is the address's vote: whether or not they support or are against
     * @param _validDispute is whether or not the dispute is valid (e.g. false if the dispute is invalid)
     */
    function vote(
        bytes32 _disputeId,
        bool _supports,
        bool _validDispute
    ) external {
        Vote storage _thisVote = voteInfo[_disputeId];

        require(_thisVote.identifierHash == _disputeId, "Vote does not exist");
        require(_thisVote.tallyDate == 0, "Vote has already been tallied");
        require(!_thisVote.voted[msg.sender], "Sender has already voted");

        Dispute storage _thisDispute = disputeInfo[_disputeId];

        // Update voting status and increment total queries for support, invalid, or against based on vote
        _thisVote.voted[msg.sender] = true;
        uint256 _tokenBalance = token.balanceOf(msg.sender);
        (, uint256 _stakedBalance, uint256 _lockedBalance, , , , , ) = parachainStaking.getParachainStakeInfo(
            _thisDispute.paraId,
            msg.sender
        );
        _tokenBalance += _stakedBalance + _lockedBalance;

        if (!_validDispute) { // If vote is invalid
            _thisVote.tokenholders.invalidQuery += _tokenBalance;
            if (msg.sender == teamMultisig) {
                _thisVote.teamMultisig.invalidQuery += 1;
            }
        } else if (_supports) {
            _thisVote.tokenholders.doesSupport += _tokenBalance;
            if (msg.sender == teamMultisig) {
                _thisVote.teamMultisig.doesSupport += 1;
            }
        } else {
            _thisVote.tokenholders.against += _tokenBalance;
            if (msg.sender == teamMultisig) {
                _thisVote.teamMultisig.against += 1;
            }
        }
        voteTallyByAddress[msg.sender]++;
        emit Voted(
            _thisDispute.paraId,
            _thisDispute.queryId,
            _thisDispute.timestamp,
            _supports,
            msg.sender,
            _validDispute
        );
    }

    /**
     * @dev Enables oracle consumer parachain to cast collated votes of its users and reporters for an open dispute.
     *      This function is called by the oracle consumer parachain, and can be called multiple times.
     * @param _disputeId is the ID of the dispute
     * @param _totalTipsFor is the total amount of tips contributed by users who voted for the dispute
     * @param _totalTipsAgainst is the total amount of tips contributed by users who voted against the dispute
     * @param _totalTipsInvalid is the total amount of tips contributed by users who voted invalid for the dispute
     * @param _totalReportsFor is the total number of reports submitted by reporters who voted for the dispute
     * @param _totalReportsAgainst is the total number of reports submitted by reporters who voted against the dispute
     * @param _totalReportsInvalid is the total number of reports submitted by reporters who voted invalid for the dispute
    */
    function voteParachain(
        bytes32 _disputeId,
        uint256 _totalTipsFor,
        uint256 _totalTipsAgainst,
        uint256 _totalTipsInvalid,
        uint256 _totalReportsFor,
        uint256 _totalReportsAgainst,
        uint256 _totalReportsInvalid
    ) external {
        // Ensure parachain is registered & sender is parachain owner
        IRegistry.Parachain memory parachain = registry.getByAddress(msg.sender);
        require(parachain.owner == msg.sender && parachain.owner != address(0x0), "not owner");

        require(parachain.id == disputeInfo[_disputeId].paraId, "invalid dispute identifier");

        Vote storage _thisVote = voteInfo[_disputeId];
        require(_thisVote.identifierHash == _disputeId, "Vote does not exist");
        require(_thisVote.tallyDate == 0, "Vote has already been tallied");

        // Update users vote
        _thisVote.users.doesSupport = _totalTipsFor;
        _thisVote.users.against = _totalTipsAgainst;
        _thisVote.users.invalidQuery = _totalTipsInvalid;

        // Update reporters vote
        _thisVote.reporters.doesSupport = _totalReportsFor;
        _thisVote.reporters.against = _totalReportsAgainst;
        _thisVote.reporters.invalidQuery = _totalReportsInvalid;

        emit ParachainVoted(_disputeId, _totalTipsFor, _totalTipsAgainst, _totalTipsInvalid, _totalReportsFor, _totalReportsAgainst, _totalReportsInvalid);
    }

    /**
 * @dev Tallies the votes and begins the 1 day challenge period
     * @param _disputeId is the ID of the vote being tallied
     */
    function tallyVotes(bytes32 _disputeId) external {
        Vote storage _thisVote = voteInfo[_disputeId];

        require(_thisVote.identifierHash == _disputeId, "Vote does not exist");
        require(_thisVote.tallyDate == 0, "Vote has already been tallied");

        // Determine appropriate vote duration dispute round
        // Vote time increases as rounds increase but only up to 6 days (withdrawal period)
        require(
        // uint256 _elapsedVotingTime = block.timestamp - _thisVote.startDate
            block.timestamp - _thisVote.startDate >= 1 days * _thisVote.voteRound ||
            block.timestamp - _thisVote.startDate >= 6 days, // todo: shouldn't it be <= 6 days? nick says correct
            "Time for voting has not elapsed"
        );
        // Get total votes from each separate stakeholder group.  This will allow
        // normalization so each group's votes can be combined and compared to
        // determine the vote outcome.
        uint256 _tokenVoteSum = _thisVote.tokenholders.doesSupport +
        _thisVote.tokenholders.against +
        _thisVote.tokenholders.invalidQuery;
        uint256 _reportersVoteSum = _thisVote.reporters.doesSupport +
        _thisVote.reporters.against +
        _thisVote.reporters.invalidQuery;
        uint256 _multisigVoteSum = _thisVote.teamMultisig.doesSupport +
        _thisVote.teamMultisig.against +
        _thisVote.teamMultisig.invalidQuery;
        uint256 _usersVoteSum = _thisVote.users.doesSupport +
        _thisVote.users.against +
        _thisVote.users.invalidQuery;
        // Cannot divide by zero
        if (_tokenVoteSum == 0) {
            _tokenVoteSum++;
        }
        if (_reportersVoteSum == 0) {
            _reportersVoteSum++;
        }
        if (_multisigVoteSum == 0) {
            _multisigVoteSum++;
        }
        if (_usersVoteSum == 0) {
            _usersVoteSum++;
        }
        // Normalize and combine each stakeholder group votes
        uint256 _scaledDoesSupport = ((_thisVote.tokenholders.doesSupport *
        1e18) / _tokenVoteSum) +
        ((_thisVote.reporters.doesSupport * 1e18) / _reportersVoteSum) +
        ((_thisVote.teamMultisig.doesSupport * 1e18) / _multisigVoteSum) +
        ((_thisVote.users.doesSupport * 1e18) / _usersVoteSum);
        uint256 _scaledAgainst = ((_thisVote.tokenholders.against * 1e18) /
        _tokenVoteSum) +
        ((_thisVote.reporters.against * 1e18) / _reportersVoteSum) +
        ((_thisVote.teamMultisig.against * 1e18) / _multisigVoteSum) +
        ((_thisVote.users.against * 1e18) / _usersVoteSum);
        uint256 _scaledInvalid = ((_thisVote.tokenholders.invalidQuery * 1e18) /
        _tokenVoteSum) +
        ((_thisVote.reporters.invalidQuery * 1e18) / _reportersVoteSum) +
        ((_thisVote.teamMultisig.invalidQuery * 1e18) / _multisigVoteSum) +
        ((_thisVote.users.invalidQuery * 1e18) / _usersVoteSum);

        // If votes in support outweight the sum of against and invalid, result is passed
        if (_scaledDoesSupport > _scaledAgainst + _scaledInvalid) {
            _thisVote.result = VoteResult.PASSED;
            // If votes in against outweight the sum of support and invalid, result is failed
        } else if (_scaledAgainst > _scaledDoesSupport + _scaledInvalid) {
            _thisVote.result = VoteResult.FAILED;
            // Otherwise, result is invalid
        } else {
            _thisVote.result = VoteResult.INVALID;
        }

        _thisVote.tallyDate = block.timestamp; // Update time vote was tallied
        emit VoteTallied(
            _disputeId,
            _thisVote.result,
            _thisVote.initiator,
            disputeInfo[_disputeId].disputedReporter
        );
    }

    /**
     * @dev Executes vote and transfers corresponding balances to initiator/reporter
     * @param _disputeId is the ID of the vote being executed
     */
    function executeVote(bytes32 _disputeId) external {
        Vote storage _thisVote = voteInfo[_disputeId];

        require(_thisVote.identifierHash == _disputeId, "Vote does not exist");
        require(_thisVote.tallyDate > 0, "Vote must be tallied");
        require(!_thisVote.executed, "Vote has already been executed");
        // Ensure vote must be final vote and that time has to be pass (86400 = 24 * 60 * 60 for seconds in a day)
        // todo: what exactly is this comment saying? ^
        require(
            voteRounds[_thisVote.identifierHash].length == _thisVote.voteRound,
            "Must be the final vote"
        );
        //The time  has to pass after the vote is tallied
        require(
            block.timestamp - _thisVote.tallyDate >= 1 days,
            "1 day has to pass after tally to allow for disputes"
        );
        _thisVote.executed = true;
        Dispute storage _thisDispute = disputeInfo[_disputeId];
        uint256 _i;
        bytes32 _voteID;
        if (_thisVote.result == VoteResult.PASSED) {
            // If vote is in dispute and passed, iterate through each vote round and transfer the dispute to initiator
            for (
                _i = voteRounds[_thisVote.identifierHash].length;
                _i > 0;
                _i--
            ) {
                _voteID = voteRounds[_thisVote.identifierHash][_i - 1];
                _thisVote = voteInfo[_voteID];
                // If the first vote round, also make sure to transfer the reporter's slashed stake to the initiator
                if (_i == 1) {
                    token.transfer(
                        _thisVote.initiator,
                        _thisDispute.slashedAmount
                    );
                }
                token.transfer(_thisVote.initiator, _thisVote.fee);
            }
        } else if (_thisVote.result == VoteResult.INVALID) {
            // If vote is in dispute and is invalid, iterate through each vote round and transfer the dispute fee to initiator
            for (
                _i = voteRounds[_thisVote.identifierHash].length;
                _i > 0;
                _i--
            ) {
                _voteID = voteRounds[_thisVote.identifierHash][_i - 1];
                _thisVote = voteInfo[_voteID];
                token.transfer(_thisVote.initiator, _thisVote.fee);
            }
            // Transfer slashed tokens back to disputed reporter
            token.transfer(
                _thisDispute.disputedReporter,
                _thisDispute.slashedAmount
            );
        } else if (_thisVote.result == VoteResult.FAILED) {
            // If vote is in dispute and fails, iterate through each vote round and transfer the dispute fee to disputed reporter
            uint256 _reporterReward = 0;
            for (
                _i = voteRounds[_thisVote.identifierHash].length;
                _i > 0;
                _i--
            ) {
                _voteID = voteRounds[_thisVote.identifierHash][_i - 1];
                _thisVote = voteInfo[_voteID];
                _reporterReward += _thisVote.fee;
            }
            _reporterReward += _thisDispute.slashedAmount;
            token.transfer(_thisDispute.disputedReporter, _reporterReward);
        }
        emit VoteExecuted(_disputeId, voteInfo[_disputeId].result);
    }


    // *****************************************************************************
    // *                                                                           *
    // *                               Getters                                     *
    // *                                                                           *
    // *****************************************************************************

    /**
     * @dev Determines if an address voted for a specific vote
     * @param _disputeId is the ID of the vote
     * @param _voter is the address of the voter to check for
     * @return bool of whether or note the address voted for the specific vote
     */
    function didVote(bytes32 _disputeId, address _voter)
    external
    view
    returns (bool)
    {
        return voteInfo[_disputeId].voted[_voter];
    }


    function getDisputesByReporter(address _reporter) external view returns (bytes32[] memory) {
        return disputeIdsByReporter[_reporter];
    }

    /**
     * @dev Returns info on a dispute for a given ID
     * @param _disputeId is the ID of a specific dispute
     * @return bytes32 of the data ID of the dispute
     * @return uint256 of the timestamp of the dispute
     * @return bytes memory of the value being disputed
     * @return address of the reporter being disputed
     */
    function getDisputeInfo(bytes32 _disputeId)
    external
    view
    returns (
        bytes32,
        uint256,
        bytes memory,
        address
    )
    {
        Dispute storage _d = disputeInfo[_disputeId];
        return (_d.queryId, _d.timestamp, _d.value, _d.disputedReporter);
    }

    /**
     * @dev Returns the total number of votes
     * @return uint256 of the total number of votes
     */
    function getVoteCount() external view returns (uint256) {
        return voteCount;
    }

    /**
     * @dev Returns info on a vote for a given vote ID
     * @param _disputeId is the ID of a specific vote
     * @return bytes32 identifier hash of the vote
     * @return uint256[17] memory of the pertinent round info (vote rounds, start date, fee, etc.)
     * @return bool memory of both whether or not the vote was executed
     * @return VoteResult result of the vote
     * @return address memory of the vote initiator
     */
    function getVoteInfo(bytes32 _disputeId)
    external
    view
    returns (
        bytes32,
        uint256[17] memory,
        bool,
        VoteResult,
        address
    )
    {
        Vote storage _v = voteInfo[_disputeId];
        return (
        _v.identifierHash,
        [
        _v.voteRound,
        _v.startDate,
        _v.blockNumber,
        _v.fee,
        _v.tallyDate,
        _v.tokenholders.doesSupport,
        _v.tokenholders.against,
        _v.tokenholders.invalidQuery,
        _v.users.doesSupport,
        _v.users.against,
        _v.users.invalidQuery,
        _v.reporters.doesSupport,
        _v.reporters.against,
        _v.reporters.invalidQuery,
        _v.teamMultisig.doesSupport,
        _v.teamMultisig.against,
        _v.teamMultisig.invalidQuery
        ],
        _v.executed,
        _v.result,
        _v.initiator
        );
    }

    /**
     * @dev Returns an array of voting rounds for a given vote
     * @param _hash is the identifier hash for a vote
     * @return uint256[] memory dispute IDs of the vote rounds
     */
    function getVoteRounds(bytes32 _hash)
    external
    view
    returns (bytes32[] memory)
    {
        return voteRounds[_hash];
    }

    /**
     * @dev Returns the total number of votes cast by an address
     * @param _voter is the address of the voter to check for
     * @return uint256 of the total number of votes cast by the voter
     */
    function getVoteTallyByAddress(address _voter)
    external
    view
    returns (uint256)
    {
        return voteTallyByAddress[_voter];
    }

}<|MERGE_RESOLUTION|>--- conflicted
+++ resolved
@@ -155,14 +155,8 @@
         uint256 _slashAmount
     ) external {
         // Ensure parachain is registered & sender is parachain owner
-<<<<<<< HEAD
-        address parachainOwner = registry.owner(_paraId);
-        require(parachainOwner != address(0x0), "parachain not registered");
-        require(msg.sender == parachainOwner, "not parachain owner");
-=======
         IRegistry.Parachain memory parachain = registry.getByAddress(msg.sender);
         require(parachain.owner == msg.sender && parachain.owner != address(0x0), "not owner");
->>>>>>> aa5f38ed
 
         // Create unique identifier for this dispute
         bytes32 _disputeId = keccak256(abi.encode(parachain.id, _queryId, _timestamp));
